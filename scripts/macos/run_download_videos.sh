#!/bin/bash

# Exit on error
set -e

echo "=== Video Data Processing SharePoint Downloader ==="
echo "This script simplifies downloading videos from SharePoint."

<<<<<<< HEAD
# Function to validate URL (basic check for SharePoint URLs)
validate_url() {
    local prompt=$1
    local url=""
    
    while true; do
        # Prompt for URL
        read -p "$prompt" url
        
        # Check if URL is empty
        if [ -z "$url" ]; then
            echo "Error: URL cannot be empty."
            continue
        fi
        
        # Check for basic URL pattern (must start with http or https)
        if [[ ! "$url" =~ ^https?:// ]]; then
            echo "Invalid URL: Must start with http:// or https://"
            continue
        fi
        
        # Check for SharePoint-specific patterns
        if [[ ! "$url" =~ sharepoint\.com || ! "$url" =~ (documents|sites|teams) ]]; then
            echo "Warning: URL doesn't appear to be a SharePoint URL. It should contain 'sharepoint.com'"
            read -p "Continue anyway? (y/n): " continue_anyway
            if [[ ! "$continue_anyway" =~ ^[Yy] ]]; then
                continue
            fi
        fi
        
        # If we get here, URL is valid
        echo "$url"
        return 0
    done
}
=======
# Get the script's directory and project root
SCRIPT_DIR="$( cd "$( dirname "${BASH_SOURCE[0]}" )" &> /dev/null && pwd )"
PROJECT_ROOT="$(dirname "$(dirname "$SCRIPT_DIR")")"

# Change to project root (instead of script directory)
cd "$PROJECT_ROOT"
>>>>>>> a083a8c8

# Get the script's directory and the project root
SCRIPT_DIR="$( cd "$( dirname "${BASH_SOURCE[0]}" )" &> /dev/null && pwd )"
PROJECT_ROOT="$(dirname "$(dirname "$SCRIPT_DIR")")"

# Change to the project root directory
cd "$PROJECT_ROOT"

# Display help if help flag is provided
if [ "$1" == "--help" ] || [ "$1" == "-h" ]; then
    echo -e "\nUsage: ./run_download_videos.sh [options]"
    echo ""
    echo "Options:"
    echo "  --url URL             SharePoint folder URL containing videos (optional)"
    echo "  --output-dir PATH     Directory to save downloaded files (default: ./data/videos)"
    echo "  --list-only           Just list files without downloading"
    echo "  --debug               Enable debug mode with detailed logging"
    echo ""
    exit 0
fi

# Check if URL is provided in arguments
url_provided=false
script_args=()
i=1
while [ $i -le $# ]; do
    arg="${!i}"
    if [ "$arg" == "--url" ] && [ $i -lt $# ]; then
        url_next=$((i+1))
        url="${!url_next}"
        url_provided=true
        i=$((i+2))
    else
        script_args+=("$arg")
        i=$((i+1))
    fi
done

# If URL was provided in arguments, validate it
if [ "$url_provided" = true ]; then
    if [[ ! "$url" =~ ^https?:// ]] || [[ ! "$url" =~ sharepoint\.com ]]; then
        echo "Warning: The provided URL might not be valid."
        read -p "Do you want to continue with this URL? (y/n): " continue_with_url
        if [[ ! "$continue_with_url" =~ ^[Yy] ]]; then
            url_provided=false
        fi
    fi
fi

# If URL wasn't provided or was rejected, get a valid URL
if [ "$url_provided" = false ]; then
    url=$(validate_url "Please enter the SharePoint URL containing the videos you want to download: ")
fi

# Run the download script with all arguments using Poetry
echo -e "\nRunning SharePoint downloader..."
poetry run python -m src.download_videos.main --url "$url" "${script_args[@]}"

echo -e "\nDownload process completed."
exit $?<|MERGE_RESOLUTION|>--- conflicted
+++ resolved
@@ -6,50 +6,12 @@
 echo "=== Video Data Processing SharePoint Downloader ==="
 echo "This script simplifies downloading videos from SharePoint."
 
-<<<<<<< HEAD
-# Function to validate URL (basic check for SharePoint URLs)
-validate_url() {
-    local prompt=$1
-    local url=""
-    
-    while true; do
-        # Prompt for URL
-        read -p "$prompt" url
-        
-        # Check if URL is empty
-        if [ -z "$url" ]; then
-            echo "Error: URL cannot be empty."
-            continue
-        fi
-        
-        # Check for basic URL pattern (must start with http or https)
-        if [[ ! "$url" =~ ^https?:// ]]; then
-            echo "Invalid URL: Must start with http:// or https://"
-            continue
-        fi
-        
-        # Check for SharePoint-specific patterns
-        if [[ ! "$url" =~ sharepoint\.com || ! "$url" =~ (documents|sites|teams) ]]; then
-            echo "Warning: URL doesn't appear to be a SharePoint URL. It should contain 'sharepoint.com'"
-            read -p "Continue anyway? (y/n): " continue_anyway
-            if [[ ! "$continue_anyway" =~ ^[Yy] ]]; then
-                continue
-            fi
-        fi
-        
-        # If we get here, URL is valid
-        echo "$url"
-        return 0
-    done
-}
-=======
 # Get the script's directory and project root
 SCRIPT_DIR="$( cd "$( dirname "${BASH_SOURCE[0]}" )" &> /dev/null && pwd )"
 PROJECT_ROOT="$(dirname "$(dirname "$SCRIPT_DIR")")"
 
 # Change to project root (instead of script directory)
 cd "$PROJECT_ROOT"
->>>>>>> a083a8c8
 
 # Get the script's directory and the project root
 SCRIPT_DIR="$( cd "$( dirname "${BASH_SOURCE[0]}" )" &> /dev/null && pwd )"
